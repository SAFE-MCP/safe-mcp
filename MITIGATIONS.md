--- conflicted
+++ resolved
@@ -57,45 +57,29 @@
 | [SAFE-M-26](mitigations/SAFE-M-26/README.md) | Data Provenance Tracking | Data Security | High |
 | [SAFE-M-27](mitigations/SAFE-M-27/README.md) | Social Engineering Awareness Training | Human Factors | Medium |
 | [SAFE-M-28](mitigations/SAFE-M-28/README.md) | Pre-Authentication Tool Concealment | Preventive Control | High |
-<<<<<<< HEAD
-| [SAFE-M-29](mitigations/SAFE-M-29/README.md) | AI Code Validation | Input Validation | High |
-| [SAFE-M-30](mitigations/SAFE-M-30/README.md) | AI Code User Confirmation | Preventive Control | High |
-
-## Summary Statistics
-
-- **Total Mitigations**: 30
-- **High Effectiveness**: 16 (53%)
-- **Medium-High Effectiveness**: 7 (23%)
-- **Medium Effectiveness**: 7 (23%)
-=======
+| [SAFE-M-29](mitigations/SAFE-M-29/README.md) | Explicit Privilege Boundaries | Architectural Control | High |
 | [SAFE-M-33](mitigations/SAFE-M-33/README.md) | Training Data Provenance Verification | Data Security | High |
 | [SAFE-M-34](mitigations/SAFE-M-34/README.md) | AI Model Integrity Validation | Cryptographic Control | High |
 | [SAFE-M-35](mitigations/SAFE-M-35/README.md) | Adversarial Training Data Detection | AI-Based Defense | Medium-High |
 | [SAFE-M-36](mitigations/SAFE-M-36/README.md) | Model Behavior Monitoring | Detective Control | Medium-High |
-| [SAFE-M-29](mitigations/SAFE-M-29/README.md) | Explicit Privilege Boundaries | Architectural Control | High |
+| [SAFE-M-37](mitigations/SAFE-M-37/README.md) | AI Code Validation | Input Validation | High |
+| [SAFE-M-38](mitigations/SAFE-M-38/README.md) | AI Code User Confirmation | Preventive Control | High |
 
 ## Summary Statistics
 
-- **Total Mitigations**: 33
-- **High Effectiveness**: 17 (52%)
-- **Medium-High Effectiveness**: 9 (27%)
-- **Medium Effectiveness**: 7 (24%)
->>>>>>> cac13a60
+- **Total Mitigations**: 35
+- **High Effectiveness**: 19 (54%)
+- **Medium-High Effectiveness**: 9 (26%)
+- **Medium Effectiveness**: 7 (20%)
 - **Low Effectiveness**: 0 (0%)
 
 ## Category Distribution
 
 | Category | Number of Mitigations |
 |----------|---------------------|
-<<<<<<< HEAD
-| Detective Control | 6 |
+| Detective Control | 7 |
 | Preventive Control | 7 |
 | Input Validation | 5 |
-=======
-| Detective Control | 7 |
-| Preventive Control | 6 |
-| Input Validation | 4 |
->>>>>>> cac13a60
 | Architectural Defense | 2 |
 | UI Security | 2 |
 | Cryptographic Control | 2 |
