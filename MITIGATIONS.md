--- conflicted
+++ resolved
@@ -56,18 +56,6 @@
 | [SAFE-M-26](mitigations/SAFE-M-26/README.md) | Data Provenance Tracking | Data Security | High |
 | [SAFE-M-27](mitigations/SAFE-M-27/README.md) | Social Engineering Awareness Training | Human Factors | Medium |
 | [SAFE-M-28](mitigations/SAFE-M-28/README.md) | Pre-Authentication Tool Concealment | Preventive Control | High |
-<<<<<<< HEAD
-| [SAFE-M-31](mitigations/SAFE-M-31/README.md) | Proof of Possession (PoP) Tokens | Cryptographic Control | High |
-| [SAFE-M-32](mitigations/SAFE-M-32/README.md) | Token Rotation and Invalidation | Preventive Control | High |
-| [SAFE-M-33](mitigations/SAFE-M-33/README.md) | PKCE Enforcement | Preventive Control | High |
-
-## Summary Statistics
-
-- **Total Mitigations**: 31
-- **High Effectiveness**: 17 (55%)
-- **Medium-High Effectiveness**: 7 (23%)
-- **Medium Effectiveness**: 7 (23%)
-=======
 | [SAFE-M-33](mitigations/SAFE-M-33/README.md) | Training Data Provenance Verification | Data Security | High |
 | [SAFE-M-34](mitigations/SAFE-M-34/README.md) | AI Model Integrity Validation | Cryptographic Control | High |
 | [SAFE-M-35](mitigations/SAFE-M-35/README.md) | Adversarial Training Data Detection | AI-Based Defense | Medium-High |
@@ -80,36 +68,25 @@
 - **High Effectiveness**: 17 (52%)
 - **Medium-High Effectiveness**: 9 (27%)
 - **Medium Effectiveness**: 7 (24%)
->>>>>>> fdc26c88
 - **Low Effectiveness**: 0 (0%)
 
 ## Category Distribution
 
 | Category | Number of Mitigations |
 |----------|---------------------|
-<<<<<<< HEAD
-| Detective Control | 6 |
-| Preventive Control | 8 |
-=======
 | Detective Control | 7 |
 | Preventive Control | 6 |
->>>>>>> fdc26c88
 | Input Validation | 4 |
 | Architectural Defense | 2 |
 | UI Security | 2 |
 | Cryptographic Control | 2 |
-<<<<<<< HEAD
-| AI-Based Defense | 1 |
-=======
 | AI-Based Defense | 2 |
->>>>>>> fdc26c88
 | Supply Chain Security | 2 |
 | Isolation and Containment | 1 |
 | Architectural Control | 2 |
 | Risk Management | 1 |
 | Data Security | 2 |
 | Human Factors | 1 |
-| **Total** | **31** |
 
 
 ## Implementation Guidance
@@ -138,9 +115,6 @@
    - SAFE-M-4: Unicode Sanitization
    - SAFE-M-9: Sandboxed Testing
    - SAFE-M-13: OAuth Flow Verification
-   - SAFE-M-31: Proof of Possession (PoP) Tokens
-   - SAFE-M-32: Token Rotation and Invalidation
-   - SAFE-M-33: PKCE Enforcement
 
 3. **Additional Controls** (Implement as Resources Allow):
    - Remaining mitigations based on specific threat model
