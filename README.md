# SAFE-MCP: Security Analysis Framework for Evaluation of Model Context Protocol

## About SAFE-MCP

SAFE-MCP is a comprehensive security framework for documenting and mitigating threats in the Model Context Protocol (MCP) ecosystem. This framework adapts the proven MITRE ATT&CK methodology specifically for MCP environments, providing structured documentation of adversary tactics, techniques, and procedures (TTPs) that target MCP implementations and AI-powered applications.

### Key Features

- **MITRE ATT&CK Alignment**: We use patterns and methodologies from the MITRE ATT&CK Framework, explicitly targeting MCP-specific threats while maintaining compatibility with established security practices.
- **Compliance Mapping**: Each SAFE-MCP technique links to corresponding MITRE ATT&CK techniques where applicable, helping organizations determine compliance with existing security frameworks and controls.
- **Comprehensive Coverage**: Documenting attack techniques across 14 tactical categories, from initial access to impact, with continuous additions as new threats emerge.
- **Actionable Mitigations**: Each technique includes detailed mitigation strategies and detection rules to help defenders protect their MCP deployments.

### How to Use This Framework

1. **Security Teams**: Use the TTP reference table below to understand potential threats to your MCP implementation
2. **Developers**: Review techniques relevant to your MCP tools and implement recommended mitigations
3. **Compliance Officers**: Map SAFE-MCP techniques to your existing security controls via MITRE ATT&CK linkages
4. **Red Teams**: Reference attack techniques for security testing of MCP deployments

## TTP Reference Table

This table provides a comprehensive reference of all Tactics, Techniques, and Procedures (TTPs) defined in the SAFE-MCP framework.

## SAFE-MCP Tactics

The SAFE-MCP framework defines 14 tactics that align with the MITRE ATT&CK methodology:

| Tactic ID | Tactic Name | Description |
|-----------|-------------|-------------|
| ATK-TA0043 | Reconnaissance | The adversary is trying to gather information they can use to plan future operations |
| ATK-TA0042 | Resource Development | The adversary is trying to establish resources they can use to support operations |
| ATK-TA0001 | Initial Access | The adversary is trying to get into your MCP environment |
| ATK-TA0002 | Execution | The adversary is trying to run malicious code via MCP |
| ATK-TA0003 | Persistence | The adversary is trying to maintain their foothold in MCP |
| ATK-TA0004 | Privilege Escalation | The adversary is trying to gain higher-level permissions |
| ATK-TA0005 | Defense Evasion | The adversary is trying to avoid being detected |
| ATK-TA0006 | Credential Access | The adversary is trying to steal account names and passwords |
| ATK-TA0007 | Discovery | The adversary is trying to figure out your MCP environment |
| ATK-TA0008 | Lateral Movement | The adversary is trying to move through your environment |
| ATK-TA0009 | Collection | The adversary is trying to gather data of interest |
| ATK-TA0011 | Command and Control | The adversary is trying to communicate with compromised systems |
| ATK-TA0010 | Exfiltration | The adversary is trying to steal data |
| ATK-TA0040 | Impact | The adversary is trying to manipulate, interrupt, or destroy systems and data |

## TTP Overview

| Tactic ID | Tactic Name | Technique ID | Technique Name | Description |
|-----------|-------------|--------------|----------------|-------------|
| **ATK-TA0043** | **Reconnaissance** | | | *No MCP-specific techniques currently documented* |
| **ATK-TA0042** | **Resource Development** | [SAFE-T2107](techniques/SAFE-T2107/README.md) | AI Model Poisoning via MCP Tool Training Data Contamination | Attackers contaminate training data used to develop AI models for MCP tools, implanting backdoors that activate during specific conditions |
| **ATK-TA0001** | **Initial Access** | [SAFE-T1001](techniques/SAFE-T1001/README.md) | Tool Poisoning Attack (TPA) | Attackers embed malicious instructions within MCP tool descriptions that are invisible to users but processed by LLMs |
| ATK-TA0001 | Initial Access | [SAFE-T1002](techniques/SAFE-T1002/README.md) | Supply Chain Compromise | Distribution of backdoored MCP server packages through unofficial repositories or compromised legitimate sources |
| ATK-TA0001 | Initial Access | [SAFE-T1003](techniques/SAFE-T1003/README.md) | Malicious MCP-Server Distribution | Adversary ships a trojanized server package or Docker image that users install, gaining foothold when the host registers its tools |
| ATK-TA0001 | Initial Access | SAFE-T1004 | Server Impersonation / Name-Collision | Attacker registers a server with the same name/URL as a trusted one, or hijacks discovery, so the client connects to them instead |
| ATK-TA0001 | Initial Access | [SAFE-T1008](techniques/SAFE-T1008/README.md) | Tool Shadowing Attack | Malicious MCP servers impersonate or interfere with legitimate tools to hijack execution within MCP-based workflows through cross-server tool interference |
| ATK-TA0001 | Initial Access | SAFE-T1005 | Exposed Endpoint Exploit | Misconfigured public MCP endpoints (no auth, debug on) let attackers connect, enumerate tools or trigger RCE |
| ATK-TA0001 | Initial Access | SAFE-T1006 | User-Social-Engineering Install | Phishing/social posts persuade developers to "try this cool tool"; the installer silently registers dangerous capabilities |
| ATK-TA0001 | Initial Access | [SAFE-T1007](techniques/SAFE-T1007/README.md) | OAuth Authorization Phishing | Malicious MCP servers exploit OAuth flows to steal access tokens from legitimate services by tricking users during authorization |
<<<<<<< HEAD
| ATK-TA0001 | Initial Access | SAFE-T1009 | Authorization Server Mix-up | Client follows redirect to look-alike AS domain (e.g., accounts-google.com vs accounts.google.com), causing authorization codes or tokens to be leaked to attacker-controlled server |
| **ATK-TA0002** | **Execution** | SAFE-T1101 | Command Injection | Exploitation of unsanitized input in MCP server implementations leading to remote code execution |
=======
| ATK-TA0001 | Initial Access | SAFE-T1008 | Authorization Server Mix-up | Client follows redirect to look-alike AS domain (e.g., accounts-google.com vs accounts.google.com), causing authorization codes or tokens to be leaked to attacker-controlled server |
| **ATK-TA0002** | **Execution** | [SAFE-T1101](techniques/SAFE-T1101/README.md) | Command Injection | Exploitation of unsanitized input in MCP server implementations leading to remote code execution |
>>>>>>> fdc26c88
| ATK-TA0002 | Execution | [SAFE-T1102](techniques/SAFE-T1102/README.md) | Prompt Injection (Multiple Vectors) | Malicious instructions injected through various vectors to manipulate AI behavior via MCP |
| ATK-TA0002 | Execution | [SAFE-T1103](techniques/SAFE-T1103/README.md) | Fake Tool Invocation (Function Spoofing) | Adversary forges JSON that mimics an MCP function-call message, tricking the host into running a tool that was never offered |
| ATK-TA0002 | Execution | [SAFE-T1104](techniques/SAFE-T1104/README.md) | Over-Privileged Tool Abuse | Legit tool (e.g. "Shell") runs with broader OS rights than necessary; LLM can be induced to perform arbitrary commands |
| ATK-TA0002 | Execution | [SAFE-T1105](techniques/SAFE-T1105/README.md) | Path Traversal via File Tool | File-handling tool accepts relative paths like ../../secret.key; attacker leaks host secrets |
| ATK-TA0002 | Execution | [SAFE-T1106](techniques/SAFE-T1106/README.md) | Autonomous Loop Exploit | Craft prompts that push an agent into infinite "self-invoke" loop to exhaust CPU or hit rate limits (DoS) |
| ATK-TA0002 | Execution | [SAFE-T1109](techniques/SAFE-T1109/README.md) | Debugging Tool Exploitation | Browser-based remote code execution via vulnerable MCP Inspector (CVE-2025-49596) |
| ATK-TA0002 | Execution | [SAFE-T1110](techniques/SAFE-T1110/README.md) | Multimodal Prompt Injection via Images/Audio | Embedding malicious instructions within image or audio content to manipulate multimodal AI behavior |
| ATK-TA0002 | Execution | [SAFE-T1111](techniques/SAFE-T1111/README.md) | AI Agent CLI Weaponization | Malicious exploitation of AI coding assistant CLI tools with dangerous flags for reconnaissance and data exfiltration |
| **ATK-TA0003** | **Persistence** | [SAFE-T1201](techniques/SAFE-T1201/README.md) | MCP Rug Pull Attack | Time-delayed malicious tool definition changes after initial approval |
| ATK-TA0003 | Persistence | SAFE-T1202 | OAuth Token Persistence | Theft and reuse of OAuth access/refresh tokens for persistent access to MCP-connected services, including replay of refresh tokens after legitimate client sessions end |
| ATK-TA0003 | Persistence | SAFE-T1203 | Backdoored Server Binary | Inserts cron job or reverse shell on install; persists even if MCP service is uninstalled |
| ATK-TA0003 | Persistence | SAFE-T1204 | Context Memory Implant | Malicious agent writes itself into long-term vector store; re-loaded in every future session |
| ATK-TA0003 | Persistence | SAFE-T1205 | Persistent Tool Redefinition | Attacker modifies server's tool metadata to keep hidden commands across restarts |
| ATK-TA0003 | Persistence | SAFE-T1206 | Credential Implant in Config | Adds attacker's API/SSH keys to server .env, giving re-entry |
| ATK-TA0003 | Persistence | SAFE-T1207 | Hijack Update Mechanism | Man-in-the-middle an auto-update channel to re-install malicious build later on |
| **ATK-TA0004** | **Privilege Escalation** | [SAFE-T1301](techniques/SAFE-T1301/README.md) | Cross-Server Tool Shadowing | Malicious MCP servers override legitimate tool calls to gain elevated privileges |
| ATK-TA0004 | Privilege Escalation | SAFE-T1302 | High-Privilege Tool Abuse | Invoke a VM-level or root tool from normal user context |
| ATK-TA0004 | Privilege Escalation | SAFE-T1303 | Sandbox Escape via Server Exec | Exploit vulnerable server to break container/seccomp isolation |
| ATK-TA0004 | Privilege Escalation | [SAFE-T1304](techniques/SAFE-T1304/README.md) | Credential Relay Chain | Use one tool to steal tokens, feed them to second tool with higher privileges |
| ATK-TA0004 | Privilege Escalation | SAFE-T1305 | Host OS Priv-Esc (RCE) | Achieve root via misconfigured service running as root, then alter host |
| ATK-TA0004 | Privilege Escalation | SAFE-T1306 | Rogue Authorization Server | Malicious MCP server redirects OAuth flows to attacker-controlled AS that ignores audience restrictions and Proof of Possession (PoP), minting overly-permissive "super-tokens" with expanded scopes |
| ATK-TA0004 | Privilege Escalation | SAFE-T1307 | Confused Deputy Attack | MCP server receives token for one user (Alice) and forwards it to another user's (Bob) MCP instance, allowing Bob to perform actions as Alice by exploiting the server's trusted position |
| ATK-TA0004 | Privilege Escalation | SAFE-T1308 | Token Scope Substitution | Attacker swaps a limited-scope token with one that has broader permissions but same audience, exploiting insufficient scope validation to gain elevated privileges |
| **ATK-TA0005** | **Defense Evasion** | SAFE-T1401 | Line Jumping | Bypassing security checkpoints through context injection before tool invocation |
| ATK-TA0005 | Defense Evasion | SAFE-T1402 | Instruction Steganography | Zero-width chars/HTML comments hide directives in tool metadata |
| ATK-TA0005 | Defense Evasion | SAFE-T1403 | Consent-Fatigue Exploit | Repeated benign prompts desensitize user; crucial request hidden mid-flow |
| ATK-TA0005 | Defense Evasion | SAFE-T1404 | Response Tampering | Model instructed not to mention risky action, keeping UI output "harmless" |
| ATK-TA0005 | Defense Evasion | SAFE-T1405 | Tool Obfuscation/Renaming | Malicious tool named "Utils-Helper" to blend in among 30 legit tools |
| ATK-TA0005 | Defense Evasion | SAFE-T1406 | Metadata Manipulation | Strip safety flags or lower risk scores in tool manifest before host logs it |
| ATK-TA0005 | Defense Evasion | SAFE-T1407 | Server Proxy Masquerade | Malicious server silently proxies legit API so traffic looks normal in network logs |
| ATK-TA0005 | Defense Evasion | SAFE-T1408 | OAuth Protocol Downgrade | Attacker forces use of less secure OAuth 2.0 implicit flow instead of authorization code flow, bypassing PKCE protections and enabling easier token theft |
| **ATK-TA0006** | **Credential Access** | [SAFE-T1501](techniques/SAFE-T1501/README.md) | Full-Schema Poisoning (FSP) | Exploitation of entire MCP tool schema beyond descriptions for credential theft |
| ATK-TA0006 | Credential Access | SAFE-T1502 | File-Based Credential Harvest | Use file tools to read SSH keys, cloud creds |
| ATK-TA0006 | Credential Access | SAFE-T1503 | Env-Var Scraping | Ask read_file for .env; exfil API secrets |
| ATK-TA0006 | Credential Access | SAFE-T1504 | Token Theft via API Response | Prompt LLM to call "session.token" tool, then leak result |
| ATK-TA0006 | Credential Access | SAFE-T1505 | In-Memory Secret Extraction | Query vector store for "api_key" embedding strings |
| ATK-TA0006 | Credential Access | SAFE-T1506 | Infrastructure Token Theft | Steal OAuth/session tokens from logs, TLS termination proxies, or other infrastructure components where tokens may be inadvertently stored or exposed, then replay at intended service |
| ATK-TA0006 | Credential Access | SAFE-T1507 | Authorization Code Interception | Man-in-the-browser attack steals OAuth authorization codes during the redirect flow and attempts to exchange them at the token endpoint before the legitimate client |
| **ATK-TA0007** | **Discovery** | SAFE-T1601 | MCP Server Enumeration | Unauthorized discovery and mapping of available MCP servers and tools |
| ATK-TA0007 | Discovery | SAFE-T1602 | Tool Enumeration | Call tools/list to see available functions |
| ATK-TA0007 | Discovery | SAFE-T1603 | System-Prompt Disclosure | Coax model into printing its system prompt/tool JSON |
| ATK-TA0007 | Discovery | SAFE-T1604 | Server Version Enumeration | GET /version or header analysis for vulnerable builds |
| ATK-TA0007 | Discovery | SAFE-T1605 | Capability Mapping | Ask "what can you do?"; model outlines high-value tools |
| ATK-TA0007 | Discovery | SAFE-T1606 | Directory Listing via File Tool | List root dir to find sensitive paths |
| **ATK-TA0008** | **Lateral Movement** | SAFE-T1701 | Cross-Tool Contamination | Using compromised MCP tools to access other connected services and systems |
| ATK-TA0008 | Lateral Movement | SAFE-T1702 | Shared-Memory Poisoning | Write false tasks to shared vector DB so peer agents execute them |
| ATK-TA0008 | Lateral Movement | SAFE-T1703 | Tool-Chaining Pivot | Compromise low-priv tool, then leverage it to call another privileged tool indirectly |
| ATK-TA0008 | Lateral Movement | SAFE-T1704 | Compromised-Server Pivot | Use hijacked server as beachhead to infect other hosts in same IDE/workspace |
| ATK-TA0008 | Lateral Movement | SAFE-T1705 | Cross-Agent Instruction Injection | Inject directives in multi-agent message bus to seize control of cooperating agents |
| ATK-TA0008 | Lateral Movement | SAFE-T1706 | OAuth Token Pivot Replay | Attacker reuses OAuth tokens across different services by exploiting either shared Authorization Server trust (e.g., GitHub token used at Slack) or Resource Servers that fail to validate audience claims, enabling unauthorized cross-service access |
| ATK-TA0008 | Lateral Movement | SAFE-T1707 | CSRF Token Relay | Leaked OAuth token is passed via Cross-Site Request Forgery to access different resources on the same Resource Server (e.g., pivoting between GCP projects under same Google AS) |
| **ATK-TA0009** | **Collection** | SAFE-T1801 | Automated Data Harvesting | Systematic data collection through manipulated MCP tool calls |
| ATK-TA0009 | Collection | SAFE-T1802 | File Collection | Batch-read sensitive files for later exfil |
| ATK-TA0009 | Collection | SAFE-T1803 | Database Dump | Use SQL tool to SELECT * from prod DB |
| ATK-TA0009 | Collection | SAFE-T1804 | API Data Harvest | Loop over customer REST endpoints via HTTP tool |
| ATK-TA0009 | Collection | SAFE-T1805 | Context Snapshot Capture | Query vector store embeddings wholesale |
| **ATK-TA0011** | **Command and Control** | SAFE-T1901 | Outbound Webhook C2 | LLM calls "http.post" to attacker URL with commands/results |
| ATK-TA0011 | Command and Control | SAFE-T1902 | Covert Channel in Responses | Encode data in whitespace or markdown links returned to chat |
| ATK-TA0011 | Command and Control | SAFE-T1903 | Malicious Server Control Channel | Attacker operates rogue server; every tool call doubles as heartbeat |
| ATK-TA0011 | Command and Control | SAFE-T1904 | Chat-Based Backchannel | LLM embeds base64 blobs in normal answers that another bot decodes |
| **ATK-TA0010** | **Exfiltration** | SAFE-T1910 | Covert Channel Exfiltration | Data smuggling through tool parameters, error messages, or legitimate-appearing operations |
| ATK-TA0010 | Exfiltration | SAFE-T1911 | Parameter Exfiltration | Sneak secrets into unused JSON arg (note) |
| ATK-TA0010 | Exfiltration | SAFE-T1912 | Stego Response Exfil | Hide data in code blocks shown to user then copied elsewhere |
| ATK-TA0010 | Exfiltration | SAFE-T1913 | HTTP POST Exfil | Use outbound web tool to POST to attacker server |
| ATK-TA0010 | Exfiltration | SAFE-T1914 | Tool-to-Tool Exfil | Chain two tools so second one emails data out |
| **ATK-TA0040** | **Impact** | SAFE-T2101 | Data Destruction | delete_file or drop_table commands wipe assets |
| ATK-TA0040 | Impact | SAFE-T2102 | Service Disruption | Flood external API causing rate-limit or DoS |
| ATK-TA0040 | Impact | SAFE-T2103 | Code Sabotage | Agent commits malicious PR into repo |
| ATK-TA0040 | Impact | SAFE-T2104 | Fraudulent Transactions | Payment-tool instructed to move funds |
| ATK-TA0040 | Impact | SAFE-T2105 | Disinformation Output | Manipulate LLM to generate false or harmful content to downstream consumers |

## Summary Statistics

- **Total Tactics**: 14
- **Total Techniques**: 79
- **Average Techniques per Tactic**: 5.6

## Tactic Distribution

| Tactic | Number of Techniques |
|--------|---------------------|
| Reconnaissance | 0 |
| Resource Development | 1 |
| Initial Access | 8 |
| Execution | 9 |
| Persistence | 7 |
| Privilege Escalation | 8 |
| Defense Evasion | 8 |
| Credential Access | 7 |
| Discovery | 6 |
| Lateral Movement | 7 |
| Collection | 5 |
| Command and Control | 4 |
| Exfiltration | 5 |
| Impact | 5 |

## Usage Guidelines

- Use technique IDs (e.g., SAFE-T1001) for consistent reference across documentation
- Map these techniques to your specific MCP deployment for risk assessment
- Prioritize mitigation based on your threat model and the techniques most relevant to your environment
- Regular review as new techniques emerge in the rapidly evolving MCP threat landscape<|MERGE_RESOLUTION|>--- conflicted
+++ resolved
@@ -57,13 +57,8 @@
 | ATK-TA0001 | Initial Access | SAFE-T1005 | Exposed Endpoint Exploit | Misconfigured public MCP endpoints (no auth, debug on) let attackers connect, enumerate tools or trigger RCE |
 | ATK-TA0001 | Initial Access | SAFE-T1006 | User-Social-Engineering Install | Phishing/social posts persuade developers to "try this cool tool"; the installer silently registers dangerous capabilities |
 | ATK-TA0001 | Initial Access | [SAFE-T1007](techniques/SAFE-T1007/README.md) | OAuth Authorization Phishing | Malicious MCP servers exploit OAuth flows to steal access tokens from legitimate services by tricking users during authorization |
-<<<<<<< HEAD
 | ATK-TA0001 | Initial Access | SAFE-T1009 | Authorization Server Mix-up | Client follows redirect to look-alike AS domain (e.g., accounts-google.com vs accounts.google.com), causing authorization codes or tokens to be leaked to attacker-controlled server |
 | **ATK-TA0002** | **Execution** | SAFE-T1101 | Command Injection | Exploitation of unsanitized input in MCP server implementations leading to remote code execution |
-=======
-| ATK-TA0001 | Initial Access | SAFE-T1008 | Authorization Server Mix-up | Client follows redirect to look-alike AS domain (e.g., accounts-google.com vs accounts.google.com), causing authorization codes or tokens to be leaked to attacker-controlled server |
-| **ATK-TA0002** | **Execution** | [SAFE-T1101](techniques/SAFE-T1101/README.md) | Command Injection | Exploitation of unsanitized input in MCP server implementations leading to remote code execution |
->>>>>>> fdc26c88
 | ATK-TA0002 | Execution | [SAFE-T1102](techniques/SAFE-T1102/README.md) | Prompt Injection (Multiple Vectors) | Malicious instructions injected through various vectors to manipulate AI behavior via MCP |
 | ATK-TA0002 | Execution | [SAFE-T1103](techniques/SAFE-T1103/README.md) | Fake Tool Invocation (Function Spoofing) | Adversary forges JSON that mimics an MCP function-call message, tricking the host into running a tool that was never offered |
 | ATK-TA0002 | Execution | [SAFE-T1104](techniques/SAFE-T1104/README.md) | Over-Privileged Tool Abuse | Legit tool (e.g. "Shell") runs with broader OS rights than necessary; LLM can be induced to perform arbitrary commands |
